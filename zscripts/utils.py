--- conflicted
+++ resolved
@@ -12,13 +12,11 @@
 from pathlib import Path
 import os
 import re
-<<<<<<< HEAD
 
 try:  # Prefer package-relative imports but retain compatibility with legacy entry points.
     from .config import SKIP_DIRS, FILE_TYPES  # type: ignore[attr-defined]
 except ImportError:  # pragma: no cover - fallback for direct script execution
     from config import SKIP_DIRS, FILE_TYPES  # type: ignore[attr-defined]
-=======
 from typing import Iterable, Set
 from config import SKIP_DIRS, FILE_TYPES, USER_IGNORE_PATTERNS
 
@@ -70,7 +68,6 @@
             f"{cleaned}/*",
         })
     return patterns
->>>>>>> 7e6d46de
 
 def load_gitignore_patterns(root_path):
     """
